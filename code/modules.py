--- conflicted
+++ resolved
@@ -176,7 +176,6 @@
 
             return a_c2q, a_q2c
 
-<<<<<<< HEAD
 class CoAttn(object):
     def __init__(self, keep_prob, key_vec_size, value_vec_size):
         """
@@ -241,9 +240,6 @@
             return u
 
 
-=======
->>>>>>> ec8cd700
-
 
 class BasicAttn(object):
     """Module for basic attention.
